--- conflicted
+++ resolved
@@ -14,11 +14,7 @@
    },
    "source": [
     "<h1>Table of Contents<span class=\"tocSkip\"></span></h1>\n",
-<<<<<<< HEAD
-    "<div class=\"toc\"><ul class=\"toc-item\"><li><span><a href=\"#Defining-input-data\" data-toc-modified-id=\"Defining-input-data-1\"><span class=\"toc-item-num\">1&nbsp;&nbsp;</span>Defining input data</a></span></li><li><span><a href=\"#Choosing-and-configuring-degradations\" data-toc-modified-id=\"Choosing-and-configuring-degradations-2\"><span class=\"toc-item-num\">2&nbsp;&nbsp;</span>Choosing and configuring degradations</a></span></li><li><span><a href=\"#Excerpt-length\" data-toc-modified-id=\"Excerpt-length-3\"><span class=\"toc-item-num\">3&nbsp;&nbsp;</span>Excerpt length</a></span></li><li><span><a href=\"#Reformatted-data---piano-roll-and-command\" data-toc-modified-id=\"Reformatted-data---piano-roll-and-command-4\"><span class=\"toc-item-num\">4&nbsp;&nbsp;</span>Reformatted data - piano roll and command</a></span></li><li><span><a href=\"#Reproducibility\" data-toc-modified-id=\"Reproducibility-5\"><span class=\"toc-item-num\">5&nbsp;&nbsp;</span>Reproducibility</a></span></li><li><span><a href=\"#Help\" data-toc-modified-id=\"Help-6\"><span class=\"toc-item-num\">6&nbsp;&nbsp;</span>Help</a></span></li></ul></div>"
-=======
     "<div class=\"toc\"><ul class=\"toc-item\"><li><span><a href=\"#Defining-input-data\" data-toc-modified-id=\"Defining-input-data-1\"><span class=\"toc-item-num\">1&nbsp;&nbsp;</span>Defining input data</a></span></li><li><span><a href=\"#Choosing-and-configuring-degradations\" data-toc-modified-id=\"Choosing-and-configuring-degradations-2\"><span class=\"toc-item-num\">2&nbsp;&nbsp;</span>Choosing and configuring degradations</a></span></li><li><span><a href=\"#Excerpt-length\" data-toc-modified-id=\"Excerpt-length-3\"><span class=\"toc-item-num\">3&nbsp;&nbsp;</span>Excerpt length</a></span></li><li><span><a href=\"#Reformatted-data---piano-roll-and-command\" data-toc-modified-id=\"Reformatted-data---piano-roll-and-command-4\"><span class=\"toc-item-num\">4&nbsp;&nbsp;</span>Reformatted data - piano roll and command</a></span></li><li><span><a href=\"#Cleaning-up-and-specifying-output-directory\" data-toc-modified-id=\"Cleaning-up-and-specifying-output-directory-5\"><span class=\"toc-item-num\">5&nbsp;&nbsp;</span>Cleaning up and specifying output directory</a></span></li><li><span><a href=\"#Reproducibility\" data-toc-modified-id=\"Reproducibility-6\"><span class=\"toc-item-num\">6&nbsp;&nbsp;</span>Reproducibility</a></span></li><li><span><a href=\"#Help\" data-toc-modified-id=\"Help-7\"><span class=\"toc-item-num\">7&nbsp;&nbsp;</span>Help</a></span></li></ul></div>"
->>>>>>> e74fe085
    ]
   },
   {
@@ -48,18 +44,12 @@
    "cell_type": "markdown",
    "metadata": {},
    "source": [
-<<<<<<< HEAD
-    "We have three datasets which will automatically download if specified: `['PPDDSep2018Monophonic', 'PPDDSep2018Polyphonic','PianoMidi']`. The default is to download and use them all. To not download them, set the `--datasets` argument to `None`.\n",
-=======
     "We have three datasets which will automatically download if specified: `PPDDSep2018Monophonic`, `PPDDSep2018Polyphonic`, and `PianoMidi`. The default is to download and use them all. To not download them, set the `--datasets` argument to `None`.\n",
->>>>>>> e74fe085
     "\n",
     "This command uses default parameters to create an acme dataset with just the `PianoMidi` dataset. It will take a few moments to run, and you can observe the output in adjacent folder called `./acme`."
    ]
   },
   {
-<<<<<<< HEAD
-=======
    "cell_type": "code",
    "execution_count": 1,
    "metadata": {},
@@ -339,175 +329,9 @@
    ]
   },
   {
->>>>>>> e74fe085
    "cell_type": "code",
    "execution_count": 2,
    "metadata": {},
-<<<<<<< HEAD
-   "outputs": [],
-   "source": [
-    "! python ../make_dataset.py --datasets PianoMidi "
-   ]
-  },
-  {
-   "cell_type": "markdown",
-   "metadata": {},
-   "source": [
-    "If you dont want to use any automatic downloaders, you must **specify your own input data**. You can provide midi files, or csv data (in an expected format - see the introduction [01_the_ACME_dataset.ipynb](01_the_ACME_dataset.ipynb) for the expected format).\n",
-    "\n",
-    "The below command will create a very small dataset with some of the data which will have been cached if the first command in this notebook was run."
-   ]
-  },
-  {
-   "cell_type": "markdown",
-   "metadata": {},
-   "source": [
-    "```bash\n",
-    "make_dataset.py \\\n",
-    "    --datasets None \\\n",
-    "    --local-midi-dirs ~/.mdtk_cache/PianoMidi/brahms\n",
-    "```"
-   ]
-  },
-  {
-   "cell_type": "markdown",
-   "metadata": {},
-   "source": [
-    "# Choosing and configuring degradations"
-   ]
-  },
-  {
-   "cell_type": "markdown",
-   "metadata": {},
-   "source": [
-    "See the next notebook, [03_degradation_functions.ipynb](03_degradation_functions.ipynb), for a full description of all the degradations available."
-   ]
-  },
-  {
-   "cell_type": "markdown",
-   "metadata": {},
-   "source": [
-    "This call again works with the small brahms data and:\n",
-    "* leaves 44% of the data clean (no degradation is applied)\n",
-    "* selects only `pitch_shift` and `time_shift` degradations\n",
-    "* attempts to perform these degradations at a ratio of 4 to 1 (sampling is done)\n",
-    "* sets some paramters for the `pitch_shift` degradation"
-   ]
-  },
-  {
-   "cell_type": "markdown",
-   "metadata": {},
-   "source": [
-    "```bash\n",
-    "make_dataset.py \\\n",
-    "    --datasets None \\\n",
-    "    --local-midi-dirs ~/.mdtk_cache/PianoMidi/brahms \\\n",
-    "    --clean-prop .44 \\\n",
-    "    --degradations pitch_shift time_shift \\\n",
-    "    --degradation-dist 4 1 \\\n",
-    "    --degradation-kwargs '{\"pitch_shift__min_pitch\": 50, \"pitch_shift__max_pitch\": 80}' \\\n",
-    "    --seed 42\n",
-    "```"
-   ]
-  },
-  {
-   "cell_type": "markdown",
-   "metadata": {},
-   "source": [
-    "# Excerpt length"
-   ]
-  },
-  {
-   "cell_type": "markdown",
-   "metadata": {},
-   "source": [
-    "You can define the minimum length for an excerpt in milliseconds and number of notes (both conditions are honoured). Note that the defaults are `5000` and `10` respectively. See `mdtk.df_utils.get_random_excerpt` for full details of how the excerpt selection is done.\n",
-    "\n",
-    "This example produces excerpts of approximately 10 seconds in length, with a minimum of 20 notes in them."
-   ]
-  },
-  {
-   "cell_type": "markdown",
-   "metadata": {},
-   "source": [
-    "```bash\n",
-    "make_dataset.py \\\n",
-    "    --datasets None \\\n",
-    "    --local-midi-dirs ~/.mdtk_cache/PianoMidi/brahms \\\n",
-    "    --excerpt-length 10000 \\\n",
-    "    --min-notes 20\n",
-    "```"
-   ]
-  },
-  {
-   "cell_type": "markdown",
-   "metadata": {},
-   "source": [
-    "# Reformatted data - piano roll and command"
-   ]
-  },
-  {
-   "cell_type": "markdown",
-   "metadata": {},
-   "source": [
-    "By, default, we create compressed data which is reformatted for easy loading to models. This can be turned off by setting `--formats None`."
-   ]
-  },
-  {
-   "cell_type": "markdown",
-   "metadata": {},
-   "source": [
-    "```bash\n",
-    "make_dataset.py \\\n",
-    "    --datasets None \\\n",
-    "    --local-midi-dirs ~/.mdtk_cache/PianoMidi/brahms \\\n",
-    "    --formats None\n",
-    "```"
-   ]
-  },
-  {
-   "cell_type": "markdown",
-   "metadata": {},
-   "source": [
-    "We discuss the format data in a subsequent notebook: [04_data_parsers_and_degrader.ipynb](./04_data_parsers_and_degrader.ipynb)."
-   ]
-  },
-  {
-   "cell_type": "markdown",
-   "metadata": {},
-   "source": [
-    "# Reproducibility"
-   ]
-  },
-  {
-   "cell_type": "markdown",
-   "metadata": {},
-   "source": [
-    "To ensure that you get the same result when you run the script again, set the `--seed` parameter. This must be a number between `0` and `2**32 - 1`."
-   ]
-  },
-  {
-   "cell_type": "markdown",
-   "metadata": {},
-   "source": [
-    "```bash\n",
-    "make_dataset.py --seed 42\n",
-    "```"
-   ]
-  },
-  {
-   "cell_type": "markdown",
-   "metadata": {},
-   "source": [
-    "# Help"
-   ]
-  },
-  {
-   "cell_type": "code",
-   "execution_count": null,
-   "metadata": {},
-   "outputs": [],
-=======
    "outputs": [
     {
      "name": "stdout",
@@ -597,7 +421,6 @@
      ]
     }
    ],
->>>>>>> e74fe085
    "source": [
     "! ../make_dataset.py -h"
    ]
